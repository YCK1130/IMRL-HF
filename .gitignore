*.swp
*.pyc
*.py~
.DS_Store
.cache
.pytest_cache/
__pycache__/

# Setuptools distribution and build folders.
/dist/
/build
/wheels
/wheelhouse

# Virtualenv
/env
/venv

# Python egg metadata, regenerated from source files by setuptools.
/*.egg-info

*.sublime-project
*.sublime-workspace

logs/

.ipynb_checkpoints
ghostdriver.log

junk
MUJOCO_LOG.txt

rllab_mujoco

tutorial/*.html

# IDE files
.eggs
.tox

# PyCharm project files
.idea
vizdoom.ini

models
<<<<<<< HEAD
tf_log
=======

wandb
>>>>>>> 80307be4
<|MERGE_RESOLUTION|>--- conflicted
+++ resolved
@@ -43,9 +43,7 @@
 vizdoom.ini
 
 models
-<<<<<<< HEAD
 tf_log
-=======
 
-wandb
->>>>>>> 80307be4
+
+wandb