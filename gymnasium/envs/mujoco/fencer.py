__credits__ = ["Kallinteris-Andreas"]

from typing import Any, Dict
import math
import numpy as np
import os
from stable_baselines3 import SAC, TD3, A2C, PPO
import wandb
from gymnasium import utils
from gymnasium.envs.mujoco import MujocoEnv
from gymnasium.spaces import Box
from gymnasium.utils import seeding
from collections import deque

from deep_rl.agent.ASquaredC_PPO_agent import ASquaredCPPOAgent
from deep_rl.component.envs import TaskSB3
from deep_rl.utils import Config, MeanStdNormalizer, generate_tag, run_steps, tensor
from deep_rl.network import FCBody, OptionGaussianActorCriticNet
import torch
DEFAULT_CAMERA_CONFIG = {
    "trackbodyid": -1,
    "distance": 4.0,
}
COLORMAP = {
    "Gray": np.array([0.2, 0.2, 0.2, 1]),
    "Green": np.array([0, 1, 0, 1]),
    "Yellow": np.array([1, 1, 0, 1]),
    "Blue": np.array([0, 0, 1, 1]),
    "Red": np.array([1, 0, 0, 1]),
    "Orange": np.array([1, 144 / 255, 101 / 255, 1]),
}
EPISODE_LOG = False


def vec_hat(vec):
    return vec / np.linalg.norm(vec)
def dacConfigSetup(first_state_step, alter_state_step, save_model_dir, **kwargs):
    generate_tag(kwargs)
    kwargs.setdefault('game', 'Fencer')
    kwargs.setdefault('log_level', 0)
    kwargs.setdefault('num_o', 4)
    kwargs.setdefault('learning', 'all')
    kwargs.setdefault('gate', torch.nn.ReLU())
    kwargs.setdefault('freeze_v', False)
    kwargs.setdefault('opt_ep', 5)
    kwargs.setdefault('entropy_weight', 0.01)
    kwargs.setdefault('tasks', False)
    kwargs.setdefault('max_steps', 1e5)
    kwargs.setdefault('beta_weight', 0)
    config = Config()
    config.merge(kwargs)

    # if config.tasks:
    #     set_tasks(config)

    if 'dm-humanoid' in config.game:
        hidden_units = (128, 128)
    else:
        hidden_units = (64, 64)
    my_config = {
        'first_stage_steps':first_state_step, 
        'second_stage_alternating_steps':alter_state_step, 
        'save_path': save_model_dir,
    }
    config.task_fn = lambda: TaskSB3(config.game, my_config=my_config, method=ASquaredCPPOAgent)
    config.eval_env = config.task_fn()

    config.network_fn = lambda: OptionGaussianActorCriticNet(
        config.state_dim, config.action_dim,
        num_options=config.num_o,
        actor_body=FCBody(config.state_dim, hidden_units=hidden_units, gate=config.gate),
        critic_body=FCBody(config.state_dim, hidden_units=hidden_units, gate=config.gate),
        option_body_fn=lambda: FCBody(config.state_dim, hidden_units=hidden_units, gate=config.gate),
    )
    config.optimizer_fn = lambda params: torch.optim.Adam(params, 3e-4, eps=1e-5)
    config.discount = 0.99
    config.use_gae = True
    config.gae_tau = 0.95
    config.gradient_clip = 0.5
    config.rollout_length = 2048
    config.optimization_epochs = config.opt_ep
    config.mini_batch_size = 64
    config.ppo_ratio_clip = 0.2
    config.log_interval = 2048
    config.state_normalizer = MeanStdNormalizer()
    return config

class GameStatus():
    IDLE = 0
    WIN = 1
    LOSE = 2
    DRAW = 3
    FOUL = 4
    TIMEOUT = 5

    def __init__(self, name, values):
        self.name = name
        assert len(values) == 6
        self.values = values
        self.status = self.IDLE
        self.foul_list = [False, False]

    def agent_win(self):
        if self.status in [self.LOSE, self.DRAW]:
            self.status = self.DRAW
        elif self.status == self.FOUL:
            pass
        else:
            self.status = self.WIN
        return self.status

    def oppent_win(self):
        if self.status in [self.WIN, self.DRAW]:
            self.status = self.DRAW
        elif self.status == self.FOUL:
            pass
        else:
            self.status = self.LOSE
        return self.status

    def foul(self, agent=0):
        assert agent in [0, 1]
        self.status = self.FOUL
        self.foul_list[agent] = True
        return self.status

    def timeout(self):
        self.status = self.TIMEOUT
        return self.status

    def reset(self):
        self.status = self.IDLE
        self.foul_list = [False, False]
        return self.status

    def __eq__(self, __value: object) -> bool:
        return self.status == __value

    def __ne__(self, __value: object) -> bool:
        return self.status != __value

    def __call__(self, *args: Any, **kwds: Any) -> Any:
        return self.status, self.values[self.status]


class FencerEnv(MujocoEnv, utils.EzPickle):
    r"""
    ## Description
    "Pusher" is a multi-jointed robot arm which is very similar to that of a human.
    The goal is to move a target cylinder (called *object*) to a goal position using the robot's end effector (called *fingertip*).
    The robot consists of shoulder, elbow, forearm, and wrist joints.

    Gymnasium includes the following versions of the environment:

    | Environment               | Binding         | Notes                                       |
    | ------------------------- | --------------- | ------------------------------------------- |
    | Pusher-v5                 | `mujoco=>2.3.3` | Recommended (most features, the least bugs) |
    | Pusher-v4                 | `mujoco=>2.1.3` | Maintained for reproducibility              |
    | Pusher-v2                 | `mujoco-py`     | Maintained for reproducibility              |

    For more information see section "Version History".


    ## Action Space
    The action space is a `Box(-2, 2, (7,), float32)`. An action `(a, b)` represents the torques applied at the hinge joints.

    | Num | Action                                                             | Control Min | Control Max | Name (in corresponding XML file) | Joint | Type (Unit)  |
    |-----|--------------------------------------------------------------------|-------------|-------------|----------------------------------|-------|--------------|
    | 0   | Rotation of the panning the shoulder                               | -2          | 2           | r_shoulder_pan_joint             | hinge | torque (N m) |
    | 1   | Rotation of the shoulder lifting joint                             | -2          | 2           | r_shoulder_lift_joint            | hinge | torque (N m) |
    | 2   | Rotation of the shoulder rolling joint                             | -2          | 2           | r_upper_arm_roll_joint           | hinge | torque (N m) |
    | 3   | Rotation of hinge joint that flexed the elbow                      | -2          | 2           | r_elbow_flex_joint               | hinge | torque (N m) |
    | 4   | Rotation of hinge that rolls the forearm                           | -2          | 2           | r_forearm_roll_joint             | hinge | torque (N m) |
    | 5   | Rotation of flexing the wrist                                      | -2          | 2           | r_wrist_flex_joint               | hinge | torque (N m) |
    | 6   | Rotation of rolling the wrist                                      | -2          | 2           | r_wrist_roll_joint               | hinge | torque (N m) |


    ## Observation Space
    Observations consist of

    - Angle of rotational joints on the pusher
    - Angular velocities of rotational joints on the pusher
    - The coordinates of the fingertip of the pusher
    - The coordinates of the object to be moved
    - The coordinates of the goal position

    The observation is a `Box(-Inf, Inf, (23,), float64)` where the elements correspond to the table below.
    An analogy can be drawn to a human arm in order to help understand the state space, with the words flex and roll meaning the
    same as human joints.

    | Num | Observation                                              | Min  | Max | Name (in corresponding XML file) | Joint    | Type (Unit)              |
    | --- | -------------------------------------------------------- | ---- | --- | -------------------------------- | -------- | ------------------------ |
    | 0   | Rotation of the panning the shoulder                     | -Inf | Inf | r_shoulder_pan_joint             | hinge    | angle (rad)              |
    | 1   | Rotation of the shoulder lifting joint                   | -Inf | Inf | r_shoulder_lift_joint            | hinge    | angle (rad)              |
    | 2   | Rotation of the shoulder rolling joint                   | -Inf | Inf | r_upper_arm_roll_joint           | hinge    | angle (rad)              |
    | 3   | Rotation of hinge joint that flexed the elbow            | -Inf | Inf | r_elbow_flex_joint               | hinge    | angle (rad)              |
    | 4   | Rotation of hinge that rolls the forearm                 | -Inf | Inf | r_forearm_roll_joint             | hinge    | angle (rad)              |
    | 5   | Rotation of flexing the wrist                            | -Inf | Inf | r_wrist_flex_joint               | hinge    | angle (rad)              |
    | 6   | Rotation of rolling the wrist                            | -Inf | Inf | r_wrist_roll_joint               | hinge    | angle (rad)              |
    | 7   | Rotational velocity of the panning the shoulder          | -Inf | Inf | r_shoulder_pan_joint             | hinge    | angular velocity (rad/s) |
    | 8   | Rotational velocity of the shoulder lifting joint        | -Inf | Inf | r_shoulder_lift_joint            | hinge    | angular velocity (rad/s) |
    | 9   | Rotational velocity of the shoulder rolling joint        | -Inf | Inf | r_upper_arm_roll_joint           | hinge    | angular velocity (rad/s) |
    | 10  | Rotational velocity of hinge joint that flexed the elbow | -Inf | Inf | r_elbow_flex_joint               | hinge    | angular velocity (rad/s) |
    | 11  | Rotational velocity of hinge that rolls the forearm      | -Inf | Inf | r_forearm_roll_joint             | hinge    | angular velocity (rad/s) |
    | 12  | Rotational velocity of flexing the wrist                 | -Inf | Inf | r_wrist_flex_joint               | hinge    | angular velocity (rad/s) |
    | 13  | Rotational velocity of rolling the wrist                 | -Inf | Inf | r_wrist_roll_joint               | hinge    | angular velocity (rad/s) |
    | 14  | x-coordinate of the fingertip of the pusher              | -Inf | Inf | tips_arm                         | slide    | position (m)             |
    | 15  | y-coordinate of the fingertip of the pusher              | -Inf | Inf | tips_arm                         | slide    | position (m)             |
    | 16  | z-coordinate of the fingertip of the pusher              | -Inf | Inf | tips_arm                         | slide    | position (m)             |
    | 17  | x-coordinate of the object to be moved                   | -Inf | Inf | object (obj_slidex)              | slide    | position (m)             |
    | 18  | y-coordinate of the object to be moved                   | -Inf | Inf | object (obj_slidey)              | slide    | position (m)             |
    | 19  | z-coordinate of the object to be moved                   | -Inf | Inf | object                           | cylinder | position (m)             |
    | 20  | x-coordinate of the goal position of the object          | -Inf | Inf | goal (goal_slidex)               | slide    | position (m)             |
    | 21  | y-coordinate of the goal position of the object          | -Inf | Inf | goal (goal_slidey)               | slide    | position (m)             |
    | 22  | z-coordinate of the goal position of the object          | -Inf | Inf | goal                             | sphere   | position (m)             |


    ## Rewards
    The total reward is: ***reward*** *=* *reward_dist + reward_ctrl + reward_near*.

    - *reward_near*:
    This reward is a measure of how far the *fingertip* of the pusher (the unattached end) is from the object,
    with a more negative value assigned for when the pusher's *fingertip* is further away from the target.
    It is $-w_{near} \|(P_{fingertip} - P_{target})\|_2$.
    where $w_{near}$ is the `reward_near_weight`.
    - *reward_dist*:
    This reward is a measure of how far the object is from the target goal position,
    with a more negative value assigned if the object that is further away from the target.
    It is $-w_{dist} \|(P_{object} - P_{target})\|_2$.
    where $w_{dist}$ is the `reward_dist_weight`.
    - *reward_control*:
    A negative reward to penalize the pusher for taking actions that are too large.
    It is measured as the negative squared Euclidean norm of the action, i.e. as $-w_{control} \|action\|_2^2$.
    where $w_{control}$ is the `reward_control_weight`.

    `info` contains the individual reward terms.


    ## Starting State
    The initial position state of the Pusher arm is $0_{6}$.
    The initial position state of the object is $\mathcal{U}_{[[-0.3, -0.2], [0, 0.2]]}$.
    The position state of the goal is (permanently) $[0.45, -0.05, -0.323]$.
    The initial velocity state of the Pusher arm is $\mathcal{U}_{[-0.005 \times 1_{6}, 0.005 \times 1_{6}]}$.
    The initial velocity state of the object is $0_2$.
    The velocity state of the goal is (permanently) $0_3$.

    where $\mathcal{U}$ is the multivariate uniform continuous distribution.

    Note that the initial position state of the object is sampled until it's distance to the goal is $ > 0.17 m$.

    The default frame rate is 5, with each frame lasting for 0.01, so *dt = 5 * 0.01 = 0.05*.


    ## Episode End
    #### Termination
    The Pusher never terminates.

    #### Truncation
    The default duration of an episode is 100 timesteps


    ## Arguments
    Pusher provides a range of parameters to modify the observation space, reward function, initial state, and termination condition.
    These parameters can be applied during `gymnasium.make` in the following way:

    ```python
    import gymnasium as gym
    env = gym.make('Pusher-v5', xml_file=...)
    ```

    | Parameter               | Type       | Default      |Description                                               |
    |-------------------------|------------|--------------|----------------------------------------------------------|
    | `xml_file`              | **str**    |`"pusher.xml"`| Path to a MuJoCo model                                   |
    | `reward_near_weight`    | **float**  | `0.5`        | Weight for *reward_near* term (see section on reward)    |
    | `reward_dist_weight`    | **float**  | `1`          | Weight for *reward_dist* term (see section on reward)    |
    | `reward_control_weight` | **float**  | `0.1`        | Weight for *reward_control* term (see section on reward) |

    ## Version History
    * v5:
        - Minimum `mujoco` version is now 2.3.3.
        - Added `default_camera_config` argument, a dictionary for setting the `mj_camera` properties, mainly useful for custom environments.
        - Added `frame_skip` argument, used to configure the `dt` (duration of `step()`), default varies by environment check environment documentation pages.
        - Added `xml_file` argument.
        - Added `reward_near_weight`, `reward_dist_weight`, `reward_control_weight` arguments, to configure the reward function (defaults are effectively the same as in `v4`).
        - Fixed `info["reward_ctrl"]` being not being multiplied by the reward weight.
        - Added `info["reward_near"]` which is equal to the reward term `reward_near`.
    * v4: All MuJoCo environments now use the MuJoCo bindings in mujoco >= 2.1.3.
    * v3: This environment does not have a v3 release.
    * v2: All continuous control environments now use mujoco-py >= 1.50.
    * v1: max_time_steps raised to 1000 for robot based tasks (not including pusher, which has a max_time_steps of 100). Added reward_threshold to environments.
    * v0: Initial versions release (1.0.0).
    """

    metadata = {
        "render_modes": [
            "human",
            "rgb_array",
            "depth_array",
        ],
    }

    def __init__(
        self,
        xml_file: str = "fencer.xml",
        save_model_dir: str = "models",
        method=PPO,
        device: str = "cuda",
        frame_skip: int = 5,
        default_camera_config: Dict[str, float] = DEFAULT_CAMERA_CONFIG,
        reward_near_weight: float = 0.5,
        reward_dist_weight: float = 1,
        reward_control_weight: float = 0.1,
        first_state_step: int = 5e5,
        second_state_method: str = "alter",
        second_state_model: str = None,
        alter_state_step: int = 5e4,
        wandb_log: bool = False,
        enable_random: bool = False,
        version: str = "v2",
        opponent_version: str = "v2",
        time_limit: int = 1900,
        **kwargs,
    ):
        utils.EzPickle.__init__(
            self,
            xml_file,
            frame_skip,
            default_camera_config,
            reward_near_weight,
            reward_dist_weight,
            reward_control_weight,
            **kwargs,
        )
        print("-------------------------------------")
        print("ENV: ", self.__class__.__name__)
        print("VERSION: ", version)
        print("opponent VERSION: ", opponent_version)
        self._reward_near_weight = reward_near_weight
        self._reward_dist_weight = reward_dist_weight
        self._reward_control_weight = reward_control_weight

        obs_state_num = 59
        if version == "v1":
            """no time state"""
            obs_state_num = 59
        elif version == "v2":
            """add time state"""
            obs_state_num = 60
        self.version = version
        self.opponent_version = opponent_version
        observation_space = Box(low=-np.inf, high=np.inf, shape=(obs_state_num,), dtype=np.float32)

        MujocoEnv.__init__(
            self,
            xml_file,
            frame_skip,
            observation_space=observation_space,
            default_camera_config=default_camera_config,
            **kwargs,
        )
        self.wandb_log = wandb_log
        if self.wandb_log:
            self.log_info = [
                "reward",
                "reward_ctrl",
                "reward_near",
                "penalty_oppent_near",
                "eps_stepcnt",
                "win",
                "lose",
                "draw",
                "foul",
                "timeout",
            ]
            self.eps_info = np.array([0] * len(self.log_info), dtype=np.float32)
            self.eps_infos = deque(maxlen=100)
        """ 
        change action space to be half of the original
        action space, since we are only controlling one arm
        """
        ############################################
        # check action space
        ############################################
        assert self.action_space.shape and len(self.action_space.shape) >= 1
        env_action_space_shape = self.action_space.shape[0]
        self.env_action_space_shape = env_action_space_shape
        self.env_action_space = self.action_space
        bounds = self.model.actuator_ctrlrange.copy().astype(np.float32)
        low, high = bounds.T
        low, high = low[: env_action_space_shape // 2], high[: env_action_space_shape // 2]
        self.action_space = Box(low=low, high=high, dtype=np.float32)
        print(" real action space:", self.env_action_space)
        print("agent action space:", self.action_space)
        # self.init_direction = np.array([1, 0, 0])
        ############################################
        # match related properties
        ############################################
        self.target_point = ["target1", "target2", "target0"]
        self.velocity_point = ["upper_arm", "elbow_flex", "forearm_roll", "forearm", "wrist_flex"]
        self.last_obs = np.zeros(2 * 3 * len(self.target_point), dtype=np.float32)
        self.last_obs_opponent = np.zeros(2 * 3 * len(self.target_point), dtype=np.float32)
        # self.target_weight = [1, 1, 1]
        self.attact_point = "sword_tip"
        self.center_point = "shoulder_pan"
        self.match_reward = {
            "win": 10,
            "lose": -10,
            "draw": 0,
            "foul": -5,
            "timeout": -5,
        }
        self.GAME_STATUS = GameStatus("Rules", ["IDLE", "WIN", "LOSE", "DRAW", "FOUL", "TIMEOUT"])
        self.match_color = {
            "IDLE": [COLORMAP["Gray"], COLORMAP["Gray"]],
            "WIN": [COLORMAP["Blue"], COLORMAP["Gray"]],
            "LOSE": [COLORMAP["Gray"], COLORMAP["Yellow"]],
            "DRAW": [COLORMAP["Green"], COLORMAP["Green"]],
            "FOUL": [COLORMAP["Red"], COLORMAP["Red"]],
            "TIMEOUT": [COLORMAP["Orange"], COLORMAP["Orange"]],
        }
        ############################################
        # target area related properties
        # agent: 0, opponent: 1
        ############################################
        self.target_geom = ["shoulder_pan", "shoulder_lift"]
        self.target_z_constraint_reference_point = ["target0", "target1"]  # [lower, upper]
        self.collide_dist_threshold = 2  # min should be 0.6
        self.z_nearness_threshold = 0.5  # min should be 0.3
        print("0 attact_geom_id: ", self.get_geom_id(f"{0}_{self.attact_point}"))
        print("0 target_geom_id: ", self.get_geom_id(f"{1}_{self.target_geom[0]}"))
        # print(self.data.geom(f"{0}_{self.attact_point}"))
        self.agent_nearness_threshold = 0.1  # can't be too large
        self.agent_nearness_reward_slope = self._reward_near_weight
        self.agent_nearness_reward_offset = 0.2
        # means when the opponent is @ 0.5, the penalty is penalty_threshold ## can't be too large
        self.oppent_nearness_threshold = 0.05
        self.oppent_nearness_penalty_threshold = -1.5
        self.oppent_nearness_exponential_coeff = -5
        ############################################
        # learning related properties
        ############################################
        self.step_count = 0
        self.first_state_step = int(first_state_step)
        self.last_model_update_step = 0
        self.save_model_dir = save_model_dir
        self.most_recent_file = None
        self.oppent_model = None
        self.method = method
        self.device = device
        if second_state_method not in ["alter", "manual"]:
            raise ValueError("second_state_method must be 'alter' or 'manual'")
        if second_state_method == "manual" and second_state_model is None:
            raise ValueError("You must specify the second_state_model when second_state_method is 'manual'")
        self.second_state_method = second_state_method
        self.alter_state_step = int(alter_state_step)
        if self.second_state_method == "manual":
            try:
                self.second_state_model_path = second_state_model
                self.second_state_model = self.method.load(second_state_model)
                self.second_state_model.set_env(self)
            except Exception as e:
                self.second_state_model_path = second_state_model
                dac_config = dacConfigSetup(game='Fencer', first_state_step=self.first_state_step, alter_state_step=self.alter_state_step, save_model_dir=self.save_model_dir)
                load_agent = ASquaredCPPOAgent(dac_config)
                load_agent.load(filename=second_state_model)
                self.second_state_model = load_agent
                # self.second_state_model.set_env(self)
            except Exception as e:
                print(e)
                raise ValueError(f"{second_state_model} not found, please check the path")
        # not used, override by the env wrapper
        self.truncated_step = int(time_limit)
        print("first_state_step: ", self.first_state_step)
        if second_state_method == "alter":
            print("alter_state_step: ", self.alter_state_step)
        print("truncated_step: ", self.truncated_step)
        ############################################
        # episode related properties
        ############################################
        self.enable_random = enable_random
        self.eps_stepcnt = 0
        self.eps_reward = 0
        # self.agent0_attacked = False
        # self.agent1_attacked = False
        self.init_extra_step_after_done = 30
        self.extra_step_after_done = self.init_extra_step_after_done

        print("extra_step_after_done: ", self.extra_step_after_done)
        self.metadata = {
            "render_modes": [
                "human",
                "rgb_array",
                "depth_array",
            ],
            "render_fps": int(np.round(1.0 / self.dt)),
        }
        self.fps = self.metadata["render_fps"]
        print("fps: ", self.fps)
        print("oppoent method: ", self.second_state_method)
        print("-------------------------------------")

    def get_geom_com(self, geom_name):
        return self.data.geom(geom_name).xpos

    def get_geom_id(self, geom_name):
        return self.data.geom(geom_name).id

    def get_target_z_constraint(self, agent=0):
        return [self.get_geom_com(f"{agent}_{name}") for name in self.target_z_constraint_reference_point]

    def control_reward(self, action):
        return -np.square(action).sum() * self._reward_control_weight

    def collide2target(self, agent=0):
        if self.data.contact is None:
            return False
        collision = False
        attactor = agent
        opponent = 1 - attactor
        z_constraint = self.get_target_z_constraint(opponent)
        attact_geom_id = self.get_geom_id(f"{attactor}_{self.attact_point}")
        target_geom_id = [self.get_geom_id(f"{opponent}_{name}") for name in self.target_geom]
        for contact in self.data.contact:
            geom1 = contact.geom1
            geom2 = contact.geom2
            # check if tip collide with target
            collision = geom1 == attact_geom_id and geom2 in target_geom_id
            collision = collision or (geom2 == attact_geom_id and geom1 in target_geom_id)
            # if collision:
            #     print("collide ",contact.dist)
            # check if in target area
            collision = collision and contact.pos[-1] > z_constraint[0][-1] and contact.pos[-1] < z_constraint[1][-1]
            if collision:
                if EPISODE_LOG:
                    print(f"agent{agent} collide with target @step={self.eps_stepcnt}")
                return True
        return False

    def calculate_nearness(self, agent=0):
        """
        return the nearness of the agent to the target

        @return:
        scalar_parameter, vec_parameter, center_vec

        @param:
        agent: 0 or 1
        @return:
        scalar_parameter: the sum of the distance from the agent to the target reference point
        vec_parameter: the sum of the vector from the agent to the target reference point
        center_vec: the vector from the agent to the center of the target (z truncated)
        """
        vec_parameter = np.array([0, 0, 0], dtype=np.float32)
        scalar_parameter = 0.0
        opponent = 1 - agent
        n = len(self.target_point)
        for point in self.target_point:
            rel_vec = self._get_rel_pos(
                self.get_geom_com(f"{agent}_{self.attact_point}"),
                self.get_geom_com(f"{opponent}_{point}"),
                agent,
            )
            vec_parameter += rel_vec / n
            scalar_parameter += np.linalg.norm(rel_vec) / n

        # center vec, z truncated
        center_vec = self.get_geom_com(f"{agent}_{self.center_point}") - self.get_geom_com(f"{opponent}_{self.attact_point}")
        center_vec[-1] = np.sign(center_vec[-1]) * max(0.0, abs(center_vec[-1]) - self.z_nearness_threshold)
        return scalar_parameter, vec_parameter, center_vec

    def calculate_velocity(self, agent=0):
        # not used
        vec_parameter = np.array([0, 0, 0], dtype=np.float32)
        scalar_parameter = 0.0
        opponent = 1 - agent
        n = len(self.target_point)
        for point in self.target_point:
            rel_vec = self._get_rel_pos(
                self.get_geom_com(f"{agent}_{self.attact_point}"),
                self.get_geom_com(f"{opponent}_{point}"),
                agent,
            )
            vec_parameter += rel_vec / n
            scalar_parameter += np.linalg.norm(rel_vec) / n

        # center vec, z truncated
        center_vec = self.get_geom_com(f"{agent}_{self.center_point}") - self.get_geom_com(f"{opponent}_{self.attact_point}")
        center_vec[-1] = np.sign(center_vec[-1]) * max(0.0, abs(center_vec[-1]) - self.z_nearness_threshold)
        return scalar_parameter, vec_parameter, center_vec

    def agent_nearness_reward(self, nearness):
        """
        return the nearness reward of the agent to the opponent

        @return:
        -max(0, slope * (nearness - threshold)) + offset
        """
        return -max(0, self.agent_nearness_reward_slope * (nearness - self.agent_nearness_threshold)) + self.agent_nearness_reward_offset

    def oppent_nearness_penalty(self, nearness, truncated=True):
        """
        return the penalty of the nearness of the opponent to the agent

        @return:
        max: np.exp(exp_coeff * (-nearness_threshold))
        max(truncated): threshold
        """
        threshold = self.oppent_nearness_penalty_threshold
        nearness_threshold = self.oppent_nearness_threshold
        exp_coeff = self.oppent_nearness_exponential_coeff
        if truncated:
            return threshold * min(1, np.exp(max(-5, exp_coeff * (nearness - nearness_threshold))))
        return threshold * np.exp(max(-5, exp_coeff * (nearness - nearness_threshold)))

    def outOfArena(self, agent=0):
        border0_vec = self.get_geom_com(f"{agent}_{self.center_point}") - self.get_geom_com(f"0_indicator")
        border1_vec = self.get_geom_com(f"{agent}_{self.center_point}") - self.get_geom_com(f"1_indicator")
        # if agent is at the same side of borders, then the dot product of the two vectors should be positive
        return border0_vec[0] * border1_vec[0] >= -0.2

    def step(self, action):
        self.eps_stepcnt += 1
        self.step_count += 1

        agent = 0
        opponent = 1 - agent
        reward_ctrl = self.control_reward(action) / 5
        # calculate nearness
        nearness_scalar_0, nearness_vec_0, center_vec_0 = self.calculate_nearness(agent)
        nearness_scalar_1, nearness_vec_1, center_vec_1 = self.calculate_nearness(opponent)
        # calculate handcraft nearness reward(&penalty)
        old_reward_near = self.agent_nearness_reward(nearness_scalar_0)
        old_penalty_oppent_near = self.oppent_nearness_penalty(nearness_scalar_1)  # reward dodge

        ############################################
        ##### DON'T MODIFY THE CODE BELOW HERE #####
        ############################################
        # change action space back to original, for the mujoco env
        temp_action_space = self.action_space
        self.action_space = self.env_action_space
        total_action = np.concatenate([action, self._get_opponent_action()])
        # print("total_action",total_action)
        self.do_simulation(total_action, self.frame_skip)
        # change action space back to model env (one model)
        self.action_space = temp_action_space
        ############################################
        # after taking action
        observation = self._get_obs(version=self.version)
        # calculate nearness
        nearness_scalar_0, nearness_vec_0, center_vec_0 = self.calculate_nearness(agent)
        nearness_scalar_1, nearness_vec_1, center_vec_1 = self.calculate_nearness(opponent)

        # test = self._get_rel_pos(self.get_geom_com(f"0_{self.attact_point}"),self.get_geom_com( f"1_{self.target_geom[0]}"), 0)
        # print(np.dot(vec_hat(nearness_vec_0),vec_hat(test)) )

        # calculate handcraft nearness reward(&penalty)
        reward_near = self.agent_nearness_reward(nearness_scalar_0)
        penalty_oppent_near = self.oppent_nearness_penalty(nearness_scalar_1)  # reward dodge

        # calculate actual reward based on the change of nearness
        reward_near = ((reward_near - old_reward_near) <= 0) * reward_near
        penalty_oppent_near = ((penalty_oppent_near - old_penalty_oppent_near) <= 0) * penalty_oppent_near

        if np.linalg.norm(center_vec_0) < self.collide_dist_threshold:
            if self.collide2target(0):  # attack success
                self.GAME_STATUS.agent_win()
        if np.linalg.norm(center_vec_1) < self.collide_dist_threshold:
            if self.collide2target(1):  # be attacked
                self.GAME_STATUS.oppent_win()
        if self.outOfArena(0):
            self.GAME_STATUS.foul(0)
        if self.outOfArena(1):
            self.GAME_STATUS.foul(1)
        if self.eps_stepcnt > self.truncated_step:
            self.GAME_STATUS.timeout()
        reward = reward_ctrl + reward_near + penalty_oppent_near
        done = False
        # print("COLOR:", self.model.geom_rgba[self.get_geom_id(f"{agent}_{self.attact_point}")])
        self.eps_reward += reward
        if self.GAME_STATUS != self.GAME_STATUS.IDLE:
            self.extra_step_after_done -= 1
            # print("COLOR:", self.model.geom_rgba[self.get_geom_id(f"{agent}_{self.attact_point}")])
            if self.extra_step_after_done < 0:
                done = True
                match_reward = 0
                if self.GAME_STATUS == self.GAME_STATUS.DRAW:
                    match_reward = self.match_reward["draw"]
                elif self.GAME_STATUS == self.GAME_STATUS.WIN:
                    match_reward = self.match_reward["win"]
                elif self.GAME_STATUS == self.GAME_STATUS.LOSE:
                    match_reward = self.match_reward["lose"]
                elif self.GAME_STATUS == self.GAME_STATUS.FOUL:
                    if self.GAME_STATUS.foul_list[0]:
                        match_reward = self.match_reward["foul"]
                    else:
                        match_reward = -self.match_reward["foul"]
                elif self.GAME_STATUS == self.GAME_STATUS.TIMEOUT:
                    match_reward = self.match_reward["timeout"]
                reward += match_reward
        if self.render_mode == "human":
            self.render()
            self.game_status_indicator(agent)
        info = {}
        # print(self.wandb_log)
        # print(self.step_count, len(self.eps_infos), self.eps_infos.maxlen)
        if self.wandb_log:
            self.eps_info += np.array(
                [
                    reward,
                    reward_ctrl,
                    reward_near,
                    penalty_oppent_near,
                    self.eps_stepcnt,
                    0,
                    0,
                    0,
                    0,
                    0,
                ],
                dtype=np.float32,
            )
            if done:
                self.eps_info += np.array(
                    [
                        0,
                        0,
                        0,
                        0,
                        0,
                        self.GAME_STATUS == self.GAME_STATUS.WIN,
                        self.GAME_STATUS == self.GAME_STATUS.LOSE,
                        self.GAME_STATUS == self.GAME_STATUS.DRAW,
                        self.GAME_STATUS == self.GAME_STATUS.FOUL,
                        self.GAME_STATUS == self.GAME_STATUS.TIMEOUT,
                    ],
                    dtype=np.float32,
                )
                self.eps_infos.append(self.eps_info)
                for i, key in enumerate(self.log_info):
                    info[key] = self.eps_info[i]
                self.eps_info = np.array([0] * len(self.eps_info), dtype=np.float32)
            if self.step_count % 1000 == 0 and len(self.eps_infos) == self.eps_infos.maxlen:
                avg_info = np.average(np.array(self.eps_infos), axis=0)
                # print("avg_info",avg_info)
                # print(self.eps_infos)
                temp_info = {}
                for i, key in enumerate(self.log_info):
                    temp_info[key] = avg_info[i]
                temp_info["step_count"] = self.step_count
                wandb.log(temp_info)

        return observation, reward, done, False, info

    def reset_model(self):
        # self.step_count = 0
        if EPISODE_LOG:
            print("reset model@ ", self.eps_stepcnt)
        qpos = self.init_qpos
        qvel = self.init_qvel
        if self.enable_random and self.step_count > self.first_state_step + self.alter_state_step:
            qpos += self.np_random.uniform(low=-0.1, high=0.1, size=len(self.init_qpos))
            qvel += self.np_random.uniform(low=-0.1, high=0.1, size=len(self.init_qvel))
        self.GAME_STATUS.reset()
        self.eps_reward = 0
        self.eps_stepcnt = 0
        self.extra_step_after_done = self.init_extra_step_after_done
        self.last_obs = np.zeros(2 * 3 * len(self.target_point), dtype=np.float32)
        self.last_obs_opponent = np.zeros(2 * 3 * len(self.target_point), dtype=np.float32)
        self.set_state(qpos, qvel)
        return self._get_obs(version=self.version)

    def _get_obs(self, agent=0, version="v1"):
        assert len(self.data.qpos) % 2 == 0
        if agent == 0:
            actuator_state = (0, len(self.data.qpos) // 2)
        else:
            actuator_state = (len(self.data.qpos) // 2, len(self.data.qpos))
        """ joint state """
        obs = np.concatenate(
            [
                self.data.qpos.flat[actuator_state[0] : actuator_state[1]],
                self.data.qvel.flat[actuator_state[0] : actuator_state[1]],
            ]
        )
        """add time state"""
        if version == "v2":
            obs = np.concatenate([obs, [self.eps_stepcnt]])
        """ tip state """
        obs = np.concatenate(
            [
                obs,
                self._get_rel_pos(
                    self.get_geom_com(f"{agent}_{self.center_point}"),
                    self.get_geom_com(f"{agent}_{self.attact_point}"),
                    agent,
                ),
            ]
        )
        """ opponent state relative to agent tip """
        opponent = 1 - agent
        for point in self.target_point:
            obs = np.concatenate(
                [
                    obs,
                    self._get_rel_pos(
                        self.get_geom_com(f"{agent}_{self.attact_point}"),
                        self.get_geom_com(f"{opponent}_{point}"),
                        agent,
                    ),
                ]
            )
        for point in self.target_point:
            obs = np.concatenate(
                [
                    obs,
                    self._get_rel_pos(
                        self.get_geom_com(f"{opponent}_{self.attact_point}"),
                        self.get_geom_com(f"{agent}_{point}"),
                        agent=agent,
                    ),
                ]
            )
        """ calculate the relative velocity of both agent and opponent """
        assert len(obs) > 2 * 3 * len(self.target_point)
        this_obs = obs[-2 * 3 * len(self.target_point) :]
        if agent == 1:
            obs = np.concatenate([obs, (this_obs - self.last_obs_opponent) * self.fps])
            self.last_obs_opponent = this_obs.copy()
        else:
            obs = np.concatenate([obs, (this_obs - self.last_obs) * self.fps])
            self.last_obs = this_obs.copy()
        # print("obs.shape",obs.shape) # (59,)
        return obs.astype(np.float32)

    def _get_obs_agent1(self):
        return self._get_obs(agent=1, version=self.opponent_version)

    def _get_rel_pos(self, base_pos, rel_pos, agent=0):
        rel_vector = rel_pos - base_pos
        if agent == 0:
            return rel_vector
        else:
            rel_vector[0] = -rel_vector[0]
            rel_vector[1] = -rel_vector[1]
            return rel_vector

    def _get_opponent_action(self):
<<<<<<< HEAD
        # print(self.step_count,self.first_state_step,  self.last_model_update_step, self.alter_state_step)
=======
        if self.second_state_method == "manual" and self.oppent_model is None:
            print("second_state_method loading: ", self.second_state_model_path)
            self.oppent_model = self.second_state_model
            opp_action, _ = self.oppent_model.predict(self._get_obs_agent1(), deterministic=True)
            return opp_action
>>>>>>> 399bcd23
        if self.step_count < self.first_state_step:
            return np.ones(self.env_action_space_shape // 2)
        elif self.step_count > self.last_model_update_step + self.alter_state_step:
            self.last_model_update_step = self.step_count
            if self.second_state_method == "alter":
                self.oppent_model = self.find_last_model()
            if self.oppent_model is None:
                return np.zeros(self.env_action_space_shape//2)
            if(self.method == ASquaredCPPOAgent):
                opp_action = self.oppent_model.record_step(self._get_obs_agent1())
            else:
                opp_action, _ = self.oppent_model.predict(
                self._get_obs_agent1(), deterministic=True)
            # print(opp_action)
            return opp_action
        elif self.oppent_model is not None:
            if(self.method == ASquaredCPPOAgent):
                opp_action = self.oppent_model.record_step(self._get_obs_agent1())
            else:
                opp_action, _ = self.oppent_model.predict(
                self._get_obs_agent1(), deterministic=True)
            # print(opp_action)
            return opp_action
        else:
            return np.zeros(self.env_action_space_shape // 2)

    def find_last_model(self):
        most_recent_file = None
        most_recent_time = 0
        # return None
        # iterate over the files in the directory using os.scandir
        for entry in os.scandir(self.save_model_dir):
            if entry.is_file():
                # get the modification time of the file using entry.stat().st_mtime_ns
                mod_time = entry.stat().st_mtime_ns
                if mod_time > most_recent_time:
                    # update the most recent file and its modification time
                    most_recent_file = entry.name
                    most_recent_time = mod_time
        if most_recent_file == self.most_recent_file:
            return self.oppent_model
        print("most_recent_file", most_recent_file)
        print(f"restore from {self.save_model_dir}/{most_recent_file}")
        self.most_recent_file = most_recent_file
        print(self.method)
        if(self.method == ASquaredCPPOAgent):
            dac_config = dacConfigSetup(game='Fencer', first_state_step=self.first_state_step, alter_state_step=self.alter_state_step, save_model_dir=self.save_model_dir)
            load_agent = ASquaredCPPOAgent(dac_config)
            filename = f"{self.save_model_dir}/{most_recent_file}"
            if "model" in filename:
                filename = filename[:-6]
            elif "stat" in filename:
                filename = filename[:-5]
            load_agent.load(filename)
            return load_agent
        return self.method.load(f"{self.save_model_dir}/{most_recent_file}", device=self.device, verbose=0)

    def game_status_indicator(self, agent=0):
        status, statusName = self.GAME_STATUS()
        oppent = 1 - agent
        agent_indicator_id = self.get_geom_id(f"{agent}_indicator")
        oppent_indicator_id = self.get_geom_id(f"{oppent}_indicator")
        self.model.geom_rgba[agent_indicator_id] = self.match_color[statusName][0]
        self.model.geom_rgba[oppent_indicator_id] = self.match_color[statusName][1]

    def seed(self, seed=None):
        self.np_random, seed = seeding.np_random(seed)
        return [seed]<|MERGE_RESOLUTION|>--- conflicted
+++ resolved
@@ -845,15 +845,15 @@
             return rel_vector
 
     def _get_opponent_action(self):
-<<<<<<< HEAD
-        # print(self.step_count,self.first_state_step,  self.last_model_update_step, self.alter_state_step)
-=======
         if self.second_state_method == "manual" and self.oppent_model is None:
             print("second_state_method loading: ", self.second_state_model_path)
             self.oppent_model = self.second_state_model
-            opp_action, _ = self.oppent_model.predict(self._get_obs_agent1(), deterministic=True)
+            if(self.method == ASquaredCPPOAgent):
+                opp_action = self.oppent_model.record_step(self._get_obs_agent1())
+            else:
+                opp_action, _ = self.oppent_model.predict(
+                self._get_obs_agent1(), deterministic=True)
             return opp_action
->>>>>>> 399bcd23
         if self.step_count < self.first_state_step:
             return np.ones(self.env_action_space_shape // 2)
         elif self.step_count > self.last_model_update_step + self.alter_state_step:
